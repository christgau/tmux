/* $OpenBSD$ */

/*
 * Copyright (c) 2008 Nicholas Marriott <nicm@users.sourceforge.net>
 *
 * Permission to use, copy, modify, and distribute this software for any
 * purpose with or without fee is hereby granted, provided that the above
 * copyright notice and this permission notice appear in all copies.
 *
 * THE SOFTWARE IS PROVIDED "AS IS" AND THE AUTHOR DISCLAIMS ALL WARRANTIES
 * WITH REGARD TO THIS SOFTWARE INCLUDING ALL IMPLIED WARRANTIES OF
 * MERCHANTABILITY AND FITNESS. IN NO EVENT SHALL THE AUTHOR BE LIABLE FOR
 * ANY SPECIAL, DIRECT, INDIRECT, OR CONSEQUENTIAL DAMAGES OR ANY DAMAGES
 * WHATSOEVER RESULTING FROM LOSS OF MIND, USE, DATA OR PROFITS, WHETHER
 * IN AN ACTION OF CONTRACT, NEGLIGENCE OR OTHER TORTIOUS ACTION, ARISING
 * OUT OF OR IN CONNECTION WITH THE USE OR PERFORMANCE OF THIS SOFTWARE.
 */

#include <sys/types.h>

#include <stdlib.h>
#include <string.h>

#include "tmux.h"

struct utf8_width_entry {
	u_int	first;
	u_int	last;

	int	width;

	struct utf8_width_entry	*left;
	struct utf8_width_entry	*right;
};

/* Sorted, then repeatedly split in the middle to balance the tree. */
struct utf8_width_entry utf8_width_table[] = {
	{ 0x00b41, 0x00b44, 0, NULL, NULL },
	{ 0x008e4, 0x00902, 0, NULL, NULL },
	{ 0x006d6, 0x006dd, 0, NULL, NULL },
	{ 0x005c4, 0x005c5, 0, NULL, NULL },
	{ 0x00591, 0x005bd, 0, NULL, NULL },
	{ 0x00300, 0x0036f, 0, NULL, NULL },
	{ 0x00483, 0x00489, 0, NULL, NULL },
	{ 0x005bf, 0x005bf, 0, NULL, NULL },
	{ 0x005c1, 0x005c2, 0, NULL, NULL },
	{ 0x00610, 0x0061a, 0, NULL, NULL },
	{ 0x00600, 0x00605, 0, NULL, NULL },
	{ 0x005c7, 0x005c7, 0, NULL, NULL },
	{ 0x0064b, 0x0065f, 0, NULL, NULL },
	{ 0x0061c, 0x0061c, 0, NULL, NULL },
	{ 0x00670, 0x00670, 0, NULL, NULL },
	{ 0x007a6, 0x007b0, 0, NULL, NULL },
	{ 0x006ea, 0x006ed, 0, NULL, NULL },
	{ 0x006df, 0x006e4, 0, NULL, NULL },
	{ 0x006e7, 0x006e8, 0, NULL, NULL },
	{ 0x00711, 0x00711, 0, NULL, NULL },
	{ 0x0070f, 0x0070f, 0, NULL, NULL },
	{ 0x00730, 0x0074a, 0, NULL, NULL },
	{ 0x0081b, 0x00823, 0, NULL, NULL },
	{ 0x007eb, 0x007f3, 0, NULL, NULL },
	{ 0x00816, 0x00819, 0, NULL, NULL },
	{ 0x00829, 0x0082d, 0, NULL, NULL },
	{ 0x00825, 0x00827, 0, NULL, NULL },
	{ 0x00859, 0x0085b, 0, NULL, NULL },
	{ 0x00a41, 0x00a42, 0, NULL, NULL },
	{ 0x00981, 0x00981, 0, NULL, NULL },
	{ 0x00941, 0x00948, 0, NULL, NULL },
	{ 0x0093a, 0x0093a, 0, NULL, NULL },
	{ 0x0093c, 0x0093c, 0, NULL, NULL },
	{ 0x00951, 0x00957, 0, NULL, NULL },
	{ 0x0094d, 0x0094d, 0, NULL, NULL },
	{ 0x00962, 0x00963, 0, NULL, NULL },
	{ 0x009e2, 0x009e3, 0, NULL, NULL },
	{ 0x009c1, 0x009c4, 0, NULL, NULL },
	{ 0x009bc, 0x009bc, 0, NULL, NULL },
	{ 0x009cd, 0x009cd, 0, NULL, NULL },
	{ 0x00a01, 0x00a02, 0, NULL, NULL },
	{ 0x00a3c, 0x00a3c, 0, NULL, NULL },
	{ 0x00ac1, 0x00ac5, 0, NULL, NULL },
	{ 0x00a70, 0x00a71, 0, NULL, NULL },
	{ 0x00a4b, 0x00a4d, 0, NULL, NULL },
	{ 0x00a47, 0x00a48, 0, NULL, NULL },
	{ 0x00a51, 0x00a51, 0, NULL, NULL },
	{ 0x00a81, 0x00a82, 0, NULL, NULL },
	{ 0x00a75, 0x00a75, 0, NULL, NULL },
	{ 0x00abc, 0x00abc, 0, NULL, NULL },
	{ 0x00ae2, 0x00ae3, 0, NULL, NULL },
	{ 0x00ac7, 0x00ac8, 0, NULL, NULL },
	{ 0x00acd, 0x00acd, 0, NULL, NULL },
	{ 0x00b3c, 0x00b3c, 0, NULL, NULL },
	{ 0x00b01, 0x00b01, 0, NULL, NULL },
	{ 0x00b3f, 0x00b3f, 0, NULL, NULL },
	{ 0x03190, 0x031ba, 2, NULL, NULL },
	{ 0x017c9, 0x017d3, 0, NULL, NULL },
	{ 0x00ec8, 0x00ecd, 0, NULL, NULL },
<<<<<<< HEAD
	{ 0x00b41, 0x00b43, 0, NULL, NULL },
	{ 0x017b7, 0x017bd, 0, NULL, NULL },
	{ 0x1d173, 0x1d182, 0, NULL, NULL },
	{ 0x00a47, 0x00a48, 0, NULL, NULL },
	{ 0x0232a, 0x0232a, 2, NULL, NULL },
	{ 0x01b3c, 0x01b3c, 0, NULL, NULL },
	{ 0x10a01, 0x10a03, 0, NULL, NULL },
	{ 0x00ae2, 0x00ae3, 0, NULL, NULL },
	{ 0x00483, 0x00486, 0, NULL, NULL },
	{ 0x0135f, 0x0135f, 0, NULL, NULL },
	{ 0x01a17, 0x01a18, 0, NULL, NULL },
	{ 0x006e7, 0x006e8, 0, NULL, NULL },
#ifndef __APPLE__
	{ 0x03099, 0x0309a, 0, NULL, NULL },
#endif
=======
	{ 0x00cc6, 0x00cc6, 0, NULL, NULL },
	{ 0x00c3e, 0x00c40, 0, NULL, NULL },
	{ 0x00b82, 0x00b82, 0, NULL, NULL },
	{ 0x00b56, 0x00b56, 0, NULL, NULL },
>>>>>>> 6f3475c6
	{ 0x00b4d, 0x00b4d, 0, NULL, NULL },
	{ 0x00b62, 0x00b63, 0, NULL, NULL },
	{ 0x00bcd, 0x00bcd, 0, NULL, NULL },
	{ 0x00bc0, 0x00bc0, 0, NULL, NULL },
	{ 0x00c00, 0x00c00, 0, NULL, NULL },
	{ 0x00c62, 0x00c63, 0, NULL, NULL },
	{ 0x00c4a, 0x00c4d, 0, NULL, NULL },
	{ 0x00c46, 0x00c48, 0, NULL, NULL },
	{ 0x00c55, 0x00c56, 0, NULL, NULL },
	{ 0x00cbc, 0x00cbc, 0, NULL, NULL },
	{ 0x00c81, 0x00c81, 0, NULL, NULL },
	{ 0x00cbf, 0x00cbf, 0, NULL, NULL },
	{ 0x00dd2, 0x00dd4, 0, NULL, NULL },
	{ 0x00d41, 0x00d44, 0, NULL, NULL },
	{ 0x00ce2, 0x00ce3, 0, NULL, NULL },
	{ 0x00ccc, 0x00ccd, 0, NULL, NULL },
	{ 0x00d01, 0x00d01, 0, NULL, NULL },
	{ 0x00d62, 0x00d63, 0, NULL, NULL },
	{ 0x00d4d, 0x00d4d, 0, NULL, NULL },
	{ 0x00dca, 0x00dca, 0, NULL, NULL },
	{ 0x00e47, 0x00e4e, 0, NULL, NULL },
	{ 0x00e31, 0x00e31, 0, NULL, NULL },
	{ 0x00dd6, 0x00dd6, 0, NULL, NULL },
	{ 0x00e34, 0x00e3a, 0, NULL, NULL },
	{ 0x00eb4, 0x00eb9, 0, NULL, NULL },
	{ 0x00eb1, 0x00eb1, 0, NULL, NULL },
	{ 0x00ebb, 0x00ebc, 0, NULL, NULL },
	{ 0x0105e, 0x01060, 0, NULL, NULL },
	{ 0x00f8d, 0x00f97, 0, NULL, NULL },
	{ 0x00f39, 0x00f39, 0, NULL, NULL },
	{ 0x00f35, 0x00f35, 0, NULL, NULL },
	{ 0x00f18, 0x00f19, 0, NULL, NULL },
	{ 0x00f37, 0x00f37, 0, NULL, NULL },
	{ 0x00f80, 0x00f84, 0, NULL, NULL },
	{ 0x00f71, 0x00f7e, 0, NULL, NULL },
	{ 0x00f86, 0x00f87, 0, NULL, NULL },
	{ 0x01032, 0x01037, 0, NULL, NULL },
	{ 0x00fc6, 0x00fc6, 0, NULL, NULL },
	{ 0x00f99, 0x00fbc, 0, NULL, NULL },
	{ 0x0102d, 0x01030, 0, NULL, NULL },
	{ 0x0103d, 0x0103e, 0, NULL, NULL },
	{ 0x01039, 0x0103a, 0, NULL, NULL },
	{ 0x01058, 0x01059, 0, NULL, NULL },
	{ 0x0135d, 0x0135f, 0, NULL, NULL },
	{ 0x01085, 0x01086, 0, NULL, NULL },
	{ 0x01071, 0x01074, 0, NULL, NULL },
	{ 0x01082, 0x01082, 0, NULL, NULL },
	{ 0x0109d, 0x0109d, 0, NULL, NULL },
	{ 0x0108d, 0x0108d, 0, NULL, NULL },
	{ 0x01100, 0x011ff, 2, NULL, NULL },
	{ 0x01772, 0x01773, 0, NULL, NULL },
	{ 0x01732, 0x01734, 0, NULL, NULL },
	{ 0x01712, 0x01714, 0, NULL, NULL },
	{ 0x01752, 0x01753, 0, NULL, NULL },
	{ 0x017b7, 0x017bd, 0, NULL, NULL },
	{ 0x017b4, 0x017b5, 0, NULL, NULL },
	{ 0x017c6, 0x017c6, 0, NULL, NULL },
	{ 0x01c2c, 0x01c33, 0, NULL, NULL },
	{ 0x01a7f, 0x01a7f, 0, NULL, NULL },
	{ 0x01a17, 0x01a18, 0, NULL, NULL },
	{ 0x01920, 0x01922, 0, NULL, NULL },
	{ 0x0180b, 0x0180e, 0, NULL, NULL },
	{ 0x017dd, 0x017dd, 0, NULL, NULL },
	{ 0x018a9, 0x018a9, 0, NULL, NULL },
	{ 0x01932, 0x01932, 0, NULL, NULL },
	{ 0x01927, 0x01928, 0, NULL, NULL },
	{ 0x01939, 0x0193b, 0, NULL, NULL },
	{ 0x01a60, 0x01a60, 0, NULL, NULL },
	{ 0x01a56, 0x01a56, 0, NULL, NULL },
	{ 0x01a1b, 0x01a1b, 0, NULL, NULL },
	{ 0x01a58, 0x01a5e, 0, NULL, NULL },
	{ 0x01a65, 0x01a6c, 0, NULL, NULL },
	{ 0x01a62, 0x01a62, 0, NULL, NULL },
	{ 0x01a73, 0x01a7c, 0, NULL, NULL },
	{ 0x01b80, 0x01b81, 0, NULL, NULL },
	{ 0x01b36, 0x01b3a, 0, NULL, NULL },
	{ 0x01b00, 0x01b03, 0, NULL, NULL },
	{ 0x01ab0, 0x01abe, 0, NULL, NULL },
	{ 0x01b34, 0x01b34, 0, NULL, NULL },
	{ 0x01b42, 0x01b42, 0, NULL, NULL },
	{ 0x01b3c, 0x01b3c, 0, NULL, NULL },
	{ 0x01b6b, 0x01b73, 0, NULL, NULL },
	{ 0x01be6, 0x01be6, 0, NULL, NULL },
	{ 0x01ba8, 0x01ba9, 0, NULL, NULL },
	{ 0x01ba2, 0x01ba5, 0, NULL, NULL },
	{ 0x01bab, 0x01bad, 0, NULL, NULL },
	{ 0x01bed, 0x01bed, 0, NULL, NULL },
	{ 0x01be8, 0x01be9, 0, NULL, NULL },
	{ 0x01bef, 0x01bf1, 0, NULL, NULL },
	{ 0x02329, 0x0232a, 2, NULL, NULL },
	{ 0x01dc0, 0x01df5, 0, NULL, NULL },
	{ 0x01ce2, 0x01ce8, 0, NULL, NULL },
	{ 0x01cd0, 0x01cd2, 0, NULL, NULL },
	{ 0x01c36, 0x01c37, 0, NULL, NULL },
	{ 0x01cd4, 0x01ce0, 0, NULL, NULL },
	{ 0x01cf4, 0x01cf4, 0, NULL, NULL },
	{ 0x01ced, 0x01ced, 0, NULL, NULL },
	{ 0x01cf8, 0x01cf9, 0, NULL, NULL },
	{ 0x02060, 0x02064, 0, NULL, NULL },
	{ 0x0200b, 0x0200f, 0, NULL, NULL },
	{ 0x01dfc, 0x01dff, 0, NULL, NULL },
	{ 0x0202a, 0x0202e, 0, NULL, NULL },
	{ 0x02066, 0x0206f, 0, NULL, NULL },
	{ 0x020d0, 0x020f0, 0, NULL, NULL },
	{ 0x03001, 0x03029, 2, NULL, NULL },
	{ 0x02e80, 0x02e99, 2, NULL, NULL },
	{ 0x02d7f, 0x02d7f, 0, NULL, NULL },
	{ 0x02cef, 0x02cf1, 0, NULL, NULL },
	{ 0x02de0, 0x02dff, 0, NULL, NULL },
	{ 0x02f00, 0x02fd5, 2, NULL, NULL },
	{ 0x02e9b, 0x02ef3, 2, NULL, NULL },
	{ 0x02ff0, 0x02ffb, 2, NULL, NULL },
	{ 0x03099, 0x0309a, 0, NULL, NULL },
	{ 0x0302e, 0x0303e, 2, NULL, NULL },
	{ 0x0302a, 0x0302d, 0, NULL, NULL },
	{ 0x03041, 0x03096, 2, NULL, NULL },
	{ 0x03105, 0x0312d, 2, NULL, NULL },
	{ 0x0309b, 0x030ff, 2, NULL, NULL },
	{ 0x03131, 0x0318e, 2, NULL, NULL },
	{ 0x10a3f, 0x10a3f, 0, NULL, NULL },
	{ 0x0aa4c, 0x0aa4c, 0, NULL, NULL },
	{ 0x0a825, 0x0a826, 0, NULL, NULL },
	{ 0x0a490, 0x0a4c6, 2, NULL, NULL },
	{ 0x03250, 0x032fe, 2, NULL, NULL },
	{ 0x031f0, 0x0321e, 2, NULL, NULL },
	{ 0x031c0, 0x031e3, 2, NULL, NULL },
	{ 0x03220, 0x03247, 2, NULL, NULL },
	{ 0x04e00, 0x09fcc, 2, NULL, NULL },
	{ 0x03300, 0x04db5, 2, NULL, NULL },
	{ 0x0a000, 0x0a48c, 2, NULL, NULL },
	{ 0x0a6f0, 0x0a6f1, 0, NULL, NULL },
	{ 0x0a674, 0x0a67d, 0, NULL, NULL },
	{ 0x0a66f, 0x0a672, 0, NULL, NULL },
	{ 0x0a69f, 0x0a69f, 0, NULL, NULL },
	{ 0x0a806, 0x0a806, 0, NULL, NULL },
	{ 0x0a802, 0x0a802, 0, NULL, NULL },
	{ 0x0a80b, 0x0a80b, 0, NULL, NULL },
	{ 0x0a9b6, 0x0a9b9, 0, NULL, NULL },
	{ 0x0a947, 0x0a951, 0, NULL, NULL },
	{ 0x0a8e0, 0x0a8f1, 0, NULL, NULL },
	{ 0x0a8c4, 0x0a8c4, 0, NULL, NULL },
	{ 0x0a926, 0x0a92d, 0, NULL, NULL },
	{ 0x0a980, 0x0a982, 0, NULL, NULL },
	{ 0x0a960, 0x0a97c, 2, NULL, NULL },
	{ 0x0a9b3, 0x0a9b3, 0, NULL, NULL },
	{ 0x0aa29, 0x0aa2e, 0, NULL, NULL },
	{ 0x0a9bc, 0x0a9bc, 0, NULL, NULL },
	{ 0x0a9e5, 0x0a9e5, 0, NULL, NULL },
	{ 0x0aa35, 0x0aa36, 0, NULL, NULL },
	{ 0x0aa31, 0x0aa32, 0, NULL, NULL },
	{ 0x0aa43, 0x0aa43, 0, NULL, NULL },
	{ 0x0fb1e, 0x0fb1e, 0, NULL, NULL },
	{ 0x0aaf6, 0x0aaf6, 0, NULL, NULL },
	{ 0x0aab7, 0x0aab8, 0, NULL, NULL },
	{ 0x0aab0, 0x0aab0, 0, NULL, NULL },
	{ 0x0aa7c, 0x0aa7c, 0, NULL, NULL },
	{ 0x0aab2, 0x0aab4, 0, NULL, NULL },
	{ 0x0aac1, 0x0aac1, 0, NULL, NULL },
	{ 0x0aabe, 0x0aabf, 0, NULL, NULL },
	{ 0x0aaec, 0x0aaed, 0, NULL, NULL },
	{ 0x0ac00, 0x0d7a3, 2, NULL, NULL },
	{ 0x0abe8, 0x0abe8, 0, NULL, NULL },
	{ 0x0abe5, 0x0abe5, 0, NULL, NULL },
	{ 0x0abed, 0x0abed, 0, NULL, NULL },
	{ 0x0f900, 0x0fa6d, 2, NULL, NULL },
	{ 0x0d800, 0x0f8ff, 0, NULL, NULL },
	{ 0x0fa70, 0x0fad9, 2, NULL, NULL },
	{ 0x0fff9, 0x0fffb, 0, NULL, NULL },
	{ 0x0fe30, 0x0fe52, 2, NULL, NULL },
	{ 0x0fe10, 0x0fe19, 2, NULL, NULL },
	{ 0x0fe00, 0x0fe0f, 0, NULL, NULL },
	{ 0x0fe20, 0x0fe2d, 0, NULL, NULL },
	{ 0x0fe68, 0x0fe6b, 2, NULL, NULL },
	{ 0x0fe54, 0x0fe66, 2, NULL, NULL },
	{ 0x0feff, 0x0feff, 0, NULL, NULL },
	{ 0x10a01, 0x10a03, 0, NULL, NULL },
	{ 0x102e0, 0x102e0, 0, NULL, NULL },
	{ 0x101fd, 0x101fd, 0, NULL, NULL },
	{ 0x10376, 0x1037a, 0, NULL, NULL },
	{ 0x10a0c, 0x10a0f, 0, NULL, NULL },
	{ 0x10a05, 0x10a06, 0, NULL, NULL },
	{ 0x10a38, 0x10a3a, 0, NULL, NULL },
	{ 0x11633, 0x1163a, 0, NULL, NULL },
	{ 0x11236, 0x11237, 0, NULL, NULL },
	{ 0x11100, 0x11102, 0, NULL, NULL },
	{ 0x1107f, 0x11081, 0, NULL, NULL },
	{ 0x11001, 0x11001, 0, NULL, NULL },
	{ 0x10ae5, 0x10ae6, 0, NULL, NULL },
	{ 0x11038, 0x11046, 0, NULL, NULL },
	{ 0x110b9, 0x110ba, 0, NULL, NULL },
	{ 0x110b3, 0x110b6, 0, NULL, NULL },
	{ 0x110bd, 0x110bd, 0, NULL, NULL },
	{ 0x11180, 0x11181, 0, NULL, NULL },
	{ 0x1112d, 0x11134, 0, NULL, NULL },
	{ 0x11127, 0x1112b, 0, NULL, NULL },
	{ 0x11173, 0x11173, 0, NULL, NULL },
	{ 0x1122f, 0x11231, 0, NULL, NULL },
	{ 0x111b6, 0x111be, 0, NULL, NULL },
	{ 0x11234, 0x11234, 0, NULL, NULL },
	{ 0x11370, 0x11374, 0, NULL, NULL },
	{ 0x11301, 0x11301, 0, NULL, NULL },
	{ 0x112df, 0x112df, 0, NULL, NULL },
	{ 0x112e3, 0x112ea, 0, NULL, NULL },
	{ 0x11340, 0x11340, 0, NULL, NULL },
	{ 0x1133c, 0x1133c, 0, NULL, NULL },
	{ 0x11366, 0x1136c, 0, NULL, NULL },
	{ 0x114c2, 0x114c3, 0, NULL, NULL },
	{ 0x114ba, 0x114ba, 0, NULL, NULL },
	{ 0x114b3, 0x114b8, 0, NULL, NULL },
	{ 0x114bf, 0x114c0, 0, NULL, NULL },
	{ 0x115bc, 0x115bd, 0, NULL, NULL },
	{ 0x115b2, 0x115b5, 0, NULL, NULL },
	{ 0x115bf, 0x115c0, 0, NULL, NULL },
	{ 0x1d1aa, 0x1d1ad, 0, NULL, NULL },
	{ 0x16b30, 0x16b36, 0, NULL, NULL },
	{ 0x116ad, 0x116ad, 0, NULL, NULL },
	{ 0x1163f, 0x11640, 0, NULL, NULL },
	{ 0x1163d, 0x1163d, 0, NULL, NULL },
	{ 0x116ab, 0x116ab, 0, NULL, NULL },
	{ 0x116b7, 0x116b7, 0, NULL, NULL },
	{ 0x116b0, 0x116b5, 0, NULL, NULL },
	{ 0x16af0, 0x16af4, 0, NULL, NULL },
	{ 0x1bca0, 0x1bca3, 0, NULL, NULL },
	{ 0x1b000, 0x1b001, 2, NULL, NULL },
	{ 0x16f8f, 0x16f92, 0, NULL, NULL },
	{ 0x1bc9d, 0x1bc9e, 0, NULL, NULL },
	{ 0x1d173, 0x1d182, 0, NULL, NULL },
	{ 0x1d167, 0x1d169, 0, NULL, NULL },
	{ 0x1d185, 0x1d18b, 0, NULL, NULL },
	{ 0x2a700, 0x2b734, 2, NULL, NULL },
	{ 0x1f210, 0x1f23a, 2, NULL, NULL },
	{ 0x1e8d0, 0x1e8d6, 0, NULL, NULL },
	{ 0x1d242, 0x1d244, 0, NULL, NULL },
	{ 0x1f200, 0x1f202, 2, NULL, NULL },
	{ 0x1f250, 0x1f251, 2, NULL, NULL },
	{ 0x1f240, 0x1f248, 2, NULL, NULL },
	{ 0x20000, 0x2a6d6, 2, NULL, NULL },
	{ 0xe0020, 0xe007f, 0, NULL, NULL },
	{ 0x2f800, 0x2fa1d, 2, NULL, NULL },
	{ 0x2b740, 0x2b81d, 2, NULL, NULL },
	{ 0xe0001, 0xe0001, 0, NULL, NULL },
	{ 0xf0000, 0xffffd, 0, NULL, NULL },
	{ 0xe0100, 0xe01ef, 0, NULL, NULL },
	{ 0x100000, 0x10fffd, 0, NULL, NULL },
};

struct utf8_width_entry	*utf8_width_root = NULL;

int	utf8_overlap(struct utf8_width_entry *, struct utf8_width_entry *);
u_int	utf8_combine(const struct utf8_data *);
u_int	utf8_width(const struct utf8_data *);

/* Set a single character. */
void
utf8_set(struct utf8_data *utf8data, u_char ch)
{
	*utf8data->data = ch;
	utf8data->size = 1;

	utf8data->width = 1;
}

/*
 * Open UTF-8 sequence.
 *
 * 11000010-11011111 C2-DF start of 2-byte sequence
 * 11100000-11101111 E0-EF start of 3-byte sequence
 * 11110000-11110100 F0-F4 start of 4-byte sequence
 *
 * Returns 1 if more UTF-8 to come, 0 if not UTF-8.
 */
int
utf8_open(struct utf8_data *utf8data, u_char ch)
{
	memset(utf8data, 0, sizeof *utf8data);
	if (ch >= 0xc2 && ch <= 0xdf)
		utf8data->size = 2;
	else if (ch >= 0xe0 && ch <= 0xef)
		utf8data->size = 3;
	else if (ch >= 0xf0 && ch <= 0xf4)
		utf8data->size = 4;
	else
		return (0);
	utf8_append(utf8data, ch);
	return (1);
}

/*
 * Append character to UTF-8, closing if finished.
 *
 * Returns 1 if more UTF-8 data to come, 0 if finished.
 */
int
utf8_append(struct utf8_data *utf8data, u_char ch)
{
	if (utf8data->have >= utf8data->size)
		fatalx("UTF-8 character overflow");
	if (utf8data->size > sizeof utf8data->data)
		fatalx("UTF-8 character size too large");

	utf8data->data[utf8data->have++] = ch;
	if (utf8data->have != utf8data->size)
		return (1);

	utf8data->width = utf8_width(utf8data);
	return (0);
}

/* Check if two width tree entries overlap. */
int
utf8_overlap(struct utf8_width_entry *item1, struct utf8_width_entry *item2)
{
	if (item1->first >= item2->first && item1->first <= item2->last)
		return (1);
	if (item1->last >= item2->first && item1->last <= item2->last)
		return (1);
	if (item2->first >= item1->first && item2->first <= item1->last)
		return (1);
	if (item2->last >= item1->first && item2->last <= item1->last)
		return (1);
	return (0);
}

/* Build UTF-8 width tree. */
void
utf8_build(void)
{
	struct utf8_width_entry	**ptr, *item, *node;
	u_int			  i, j;

	for (i = 0; i < nitems(utf8_width_table); i++) {
		item = &utf8_width_table[i];

		for (j = 0; j < nitems(utf8_width_table); j++) {
			if (i != j && utf8_overlap(item, &utf8_width_table[j]))
				log_fatalx("utf8 overlap: %u %u", i, j);
		}

		ptr = &utf8_width_root;
		while (*ptr != NULL) {
			node = *ptr;
			if (item->last < node->first)
				ptr = &node->left;
			else if (item->first > node->last)
				ptr = &node->right;
		}
		*ptr = item;
	}
}

/* Combine UTF-8 into 32-bit Unicode. */
u_int
utf8_combine(const struct utf8_data *utf8data)
{
	u_int	value;

	value = 0xff;
	switch (utf8data->size) {
	case 1:
		value = utf8data->data[0];
		break;
	case 2:
		value = utf8data->data[1] & 0x3f;
		value |= (utf8data->data[0] & 0x1f) << 6;
		break;
	case 3:
		value = utf8data->data[2] & 0x3f;
		value |= (utf8data->data[1] & 0x3f) << 6;
		value |= (utf8data->data[0] & 0x0f) << 12;
		break;
	case 4:
		value = utf8data->data[3] & 0x3f;
		value |= (utf8data->data[2] & 0x3f) << 6;
		value |= (utf8data->data[1] & 0x3f) << 12;
		value |= (utf8data->data[0] & 0x07) << 18;
		break;
	}
	return (value);
}

/* Split a two-byte UTF-8 character. */
u_int
utf8_split2(u_int uc, u_char *ptr)
{
	if (uc > 0x7f) {
		ptr[0] = (uc >> 6) | 0xc0;
		ptr[1] = (uc & 0x3f) | 0x80;
		return (2);
	}
	ptr[0] = uc;
	return (1);
}

/* Lookup width of UTF-8 data in tree. */
u_int
utf8_width(const struct utf8_data *utf8data)
{
	struct utf8_width_entry	*item;
	u_int			 value;

	value = utf8_combine(utf8data);

	item = utf8_width_root;
	while (item != NULL) {
		if (value < item->first)
			item = item->left;
		else if (value > item->last)
			item = item->right;
		else
			return (item->width);
	}
	return (1);
}

/*
 * Encode len characters from src into dst, which is guaranteed to have four
 * bytes available for each character from src (for \abc or UTF-8) plus space
 * for \0.
 */
int
utf8_strvis(char *dst, const char *src, size_t len, int flag)
{
	struct utf8_data	 utf8data;
	const char		*start, *end;
	int			 more;
	size_t			 i;

	start = dst;
	end = src + len;

	while (src < end) {
		if (utf8_open(&utf8data, *src)) {
			more = 1;
			while (++src < end && more)
				more = utf8_append(&utf8data, *src);
			if (!more) {
				/* UTF-8 character finished. */
				for (i = 0; i < utf8data.size; i++)
					*dst++ = utf8data.data[i];
				continue;
			} else if (utf8data.have > 0) {
				/* Not a complete UTF-8 character. */
				src -= utf8data.have;
			}
		}
		if (src < end - 1)
			dst = vis(dst, src[0], flag, src[1]);
		else if (src < end)
			dst = vis(dst, src[0], flag, '\0');
		src++;
	}

	*dst = '\0';
	return (dst - start);
}

/*
 * Convert a string into a buffer of UTF-8 characters. Terminated by size == 0.
 * Caller frees.
 */
struct utf8_data *
utf8_fromcstr(const char *src)
{
	struct utf8_data	*dst;
	size_t			 n;
	int			 more;

	dst = NULL;

	n = 0;
	while (*src != '\0') {
		dst = xreallocarray(dst, n + 1, sizeof *dst);
		if (utf8_open(&dst[n], *src)) {
			more = 1;
			while (*++src != '\0' && more)
				more = utf8_append(&dst[n], *src);
			if (!more) {
				n++;
				continue;
			}
			src -= dst[n].have;
		}
		utf8_set(&dst[n], *src);
		src++;

		n++;
	}

	dst = xreallocarray(dst, n + 1, sizeof *dst);
	dst[n].size = 0;
	return (dst);
}

/* Convert from a buffer of UTF-8 characters into a string. Caller frees. */
char *
utf8_tocstr(struct utf8_data *src)
{
	char	*dst;
	size_t	 n;

	dst = NULL;

	n = 0;
	for(; src->size != 0; src++) {
		dst = xreallocarray(dst, n + src->size, 1);
		memcpy(dst + n, src->data, src->size);
		n += src->size;
	}

	dst = xreallocarray(dst, n + 1, 1);
	dst[n] = '\0';
	return (dst);
}

/* Get width of UTF-8 string. */
u_int
utf8_cstrwidth(const char *s)
{
	struct utf8_data	tmp;
	u_int			width;
	int			more;

	width = 0;
	while (*s != '\0') {
		if (utf8_open(&tmp, *s)) {
			more = 1;
			while (*++s != '\0' && more)
				more = utf8_append(&tmp, *s);
			if (!more) {
				width += tmp.width;
				continue;
			}
			s -= tmp.have;
		}
		width++;
		s++;
	}
	return (width);
}

/* Trim UTF-8 string to width. Caller frees. */
char *
utf8_trimcstr(const char *s, u_int width)
{
	struct utf8_data	*tmp, *next;
	char			*out;
	u_int			 at;

	tmp = utf8_fromcstr(s);

	at = 0;
	for (next = tmp; next->size != 0; next++) {
		if (at + next->width > width) {
			next->size = 0;
			break;
		}
		at += next->width;
	}

	out = utf8_tocstr(tmp);
	free(tmp);
	return (out);
}<|MERGE_RESOLUTION|>--- conflicted
+++ resolved
@@ -94,28 +94,10 @@
 	{ 0x03190, 0x031ba, 2, NULL, NULL },
 	{ 0x017c9, 0x017d3, 0, NULL, NULL },
 	{ 0x00ec8, 0x00ecd, 0, NULL, NULL },
-<<<<<<< HEAD
-	{ 0x00b41, 0x00b43, 0, NULL, NULL },
-	{ 0x017b7, 0x017bd, 0, NULL, NULL },
-	{ 0x1d173, 0x1d182, 0, NULL, NULL },
-	{ 0x00a47, 0x00a48, 0, NULL, NULL },
-	{ 0x0232a, 0x0232a, 2, NULL, NULL },
-	{ 0x01b3c, 0x01b3c, 0, NULL, NULL },
-	{ 0x10a01, 0x10a03, 0, NULL, NULL },
-	{ 0x00ae2, 0x00ae3, 0, NULL, NULL },
-	{ 0x00483, 0x00486, 0, NULL, NULL },
-	{ 0x0135f, 0x0135f, 0, NULL, NULL },
-	{ 0x01a17, 0x01a18, 0, NULL, NULL },
-	{ 0x006e7, 0x006e8, 0, NULL, NULL },
-#ifndef __APPLE__
-	{ 0x03099, 0x0309a, 0, NULL, NULL },
-#endif
-=======
 	{ 0x00cc6, 0x00cc6, 0, NULL, NULL },
 	{ 0x00c3e, 0x00c40, 0, NULL, NULL },
 	{ 0x00b82, 0x00b82, 0, NULL, NULL },
 	{ 0x00b56, 0x00b56, 0, NULL, NULL },
->>>>>>> 6f3475c6
 	{ 0x00b4d, 0x00b4d, 0, NULL, NULL },
 	{ 0x00b62, 0x00b63, 0, NULL, NULL },
 	{ 0x00bcd, 0x00bcd, 0, NULL, NULL },
